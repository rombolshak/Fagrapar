--- conflicted
+++ resolved
@@ -156,11 +156,7 @@
 			try 
 			{
                 # Parse-Wherevent is located in lib/Commands.dll module
-<<<<<<< HEAD
-				Parse-Wherevent -Url $uri | Export-Csv -Encoding UTF8 -NoTypeInformation -Path "$resultsDirectory\$id.csv"
-=======
 				Parse-Wherevent -Url $uri -Proxy $data.proxy | Export-Csv -Encoding UTF8 -NoTypeInformation -Path "$resultsDirectory\$id.csv"
->>>>>>> d03faa7d
 				$success = $true
 			}
 			catch
